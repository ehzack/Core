import { Core } from '../Core'
import { DataObjectProperties } from '../properties'
import { Property } from '../properties/Property'
import { PropertyClassType } from '../properties/types/PropertyClassType'
import { AbstractObject } from './AbstractObject'
import { ObjectUri } from './ObjectUri'
import { DataObjectClass } from './types/DataObjectClass'

export type CoreObject<T extends AbstractObject> = T
export type Properties = { [x: string]: PropertyClassType }

export interface DataObjectFactoryType {
   path: string
   [x: string]: any
}

export interface DataObjectParams {
   uri?: string | ObjectUri
   properties: DataObjectProperties
}

/**
 * Data objects constitute the agnostic glue between objects and backends.
 * They handle data and identifiers in a protected registry
 * This is what backends and objects manipulate, oblivious of the other.
 */
export class DataObject implements DataObjectClass<any> {
   protected _objectUri: ObjectUri
   protected _uid: string | undefined = undefined
   protected _properties: Properties = {}
   protected _persisted: boolean = false
   protected _populated: boolean = false

   /**
    * Has data been modified since last backend operation?
    */
   protected _modified: boolean = false

   /**
    * Constructor is protected, use factory() instead
    * @param params object of parameters
    */
   protected constructor(params: DataObjectParams | undefined) {
      if (params) {
         if (typeof params.uri !== 'object') {
            this._objectUri = new ObjectUri(params.uri)
         } else {
            this._objectUri = params.uri
         }
      } else {
         this._objectUri = new ObjectUri()
      }

      if (params && Array.isArray(params.properties)) {
         this._init(params.properties)
      }
   }

   protected _init(properties: any[]) {
      properties.forEach((prop) => {
         this._properties[prop.name] = Property.factory(prop, this)
      })
   }

   public setProperties(properties: Properties) {
      // TODO check if doable
      this._properties = properties
   }

   /**
    * Populate data object from instant data or backend query
    * @param data
    */
   async populate(
      data: { name: string; [x: string]: unknown } | undefined = undefined
   ): Promise<DataObject> {
      if (this._populated === false) {
         if (data) {
            this.populateFromData(data)
         } else if (this.path !== '/' && this.path !== '') {
            await this.populateFromBackend()
         }
         this._populated = true

         if (Reflect.get(this._properties, 'name')) {
            this.uri.label = this.val('name')
         }
      }

      return this
   }

   /**
    * Populate data object from instant data or backend query
    * @param data
    */
   populateFromData(data: { [x: string]: unknown }): DataObject {
      if (this._populated === false) {
         for (const key in data) {
            if (Reflect.get(this._properties, key)) {
               Reflect.get(this._properties, key).set(data[key])
            }
         }

         this._populated = true

         if (Reflect.get(this._properties, 'name')) {
            this.uri.label = this.val('name')
         }
      }

      return this
   }

   /**
    * Populate data object from backend query
    * @param data
    */
   async populateFromBackend(): Promise<DataObject> {
      if (this._populated === false) {
         if (this.path !== '/' && this.path !== '') {
            await Core.getBackend(this._objectUri.backend).read(this)
         }
         this._populated = true

         if (Reflect.get(this._properties, 'name')) {
            this.uri.label = this.val('name')
         }
      }

      return this
   }

   isPopulated() {
      return this._populated
   }

   isPersisted() {
      return this._persisted
   }

   get properties() {
      return this._properties
   }

   get backend() {
      return this._objectUri ? this._objectUri.backend : undefined
   }

   get path() {
      return this._objectUri ? this._objectUri.path : ''
   }

   set uid(uid: string | undefined) {
      if (this._uid !== undefined) {
         throw new Error(`DataObject already has an uid`)
      }
      this._uid = uid
   }

   get uid(): string | undefined {
      return this._objectUri ? this._objectUri.uid : undefined
   }

   get data(): any {
      return this._properties
   }

   set uri(uri: string | ObjectUri | undefined) {
      this._objectUri = uri instanceof ObjectUri ? uri : new ObjectUri(uri)
      if (this._objectUri.collection !== ObjectUri.MISSING_COLLECTION) {
         this._persisted = true
      }
   }

   get uri(): ObjectUri {
      return this._objectUri
   }

   get class(): any {
      // TODO get class type
      return this.uri.class
   }

   has(key: string) {
      return Reflect.has(this._properties, key)
   }

   /**
    * Returns property matching key or throw
    * @param key string
    * @returns BaseProperty
    */
   get(key: string) {
      try {
         return this._properties[key]
      } catch (err) {
         throw new Error((err as Error).message)
      }
   }

   set(key: string, val: any) {
      if (!this.has(key)) {
         throw new Error(`Unknown property in data object: ${key}`)
      }
      this._properties[key].set(val)
      this._populated = true
      this._modified = true

      return this
   }

   /**
    * Get value of given property
    * @param key string
    * @returns any
    */
   val(key: string) {
      if (this.has(key)) {
         return Reflect.get(this._properties, key).val()
      } else {
         throw new Error(`Unknown property '${key}'`)
      }
   }

   toJSON(objectsAsReferences = false): { [x: string]: any } {
      return {
         ...(this._uid && { uid: this._uid }),
         ...this._dataToJSON(objectsAsReferences),
      }
   }

   toReference() {
      return {
         ...this._objectUri.toReference(),
         label: this.val('name') || '',
      }
   }

   protected _dataToJSON(objectsAsReferences = false) {
      const data = {}
      Object.keys(this._properties).forEach((key: string) => {
<<<<<<< HEAD
         const prop = Reflect.get(this._properties, key)

         const value = prop.val()

=======
         const prop: any = Reflect.get(this._properties, key)
>>>>>>> 5e9e02c1
         switch (prop.constructor.name) {
            case 'CollectionProperty':
               // ignore
               break
            case 'ObjectProperty':
<<<<<<< HEAD
               Reflect.set(data, key, typeof value ? prop.toJSON() : null)
=======
               const value = prop.val()
               Reflect.set(
                  data,
                  key,
                  value
                     ? objectsAsReferences
                        ? value.toReference()
                        : value.toJSON()
                     : null
               )
>>>>>>> 5e9e02c1
               break

            default:
               Reflect.set(data, key, prop.val() || null)
         }
      })

      return data
   }

   async read(): Promise<DataObjectClass<any>> {
      try {
         return await Core.getBackend().read(this) //this.populate()
      } catch (err) {
         console.log((err as Error).message)
         throw new Error((err as Error).message)
      }
   }

   save(): Promise<DataObjectClass<any>> {
      const backend = Core.getBackend(this.backend || Core.defaultBackend)
      this._persisted = true
      this._modified = false

      return this.uid ? backend.update(this) : backend.create(this)
   }

   async delete(): Promise<DataObjectClass<any>> {
      const backend = Core.getBackend(this.backend || Core.defaultBackend)
      this._persisted = false
      this._modified = false

      return await backend.delete(this)
   }

   /**
    * Data object must be created from factory in order for async-loaded data to be available
    * @param className
    * @param param
    * @returns DataObject
    */
   static factory(param: DataObjectParams | undefined = undefined): DataObject {
      try {
         return new this(param)
      } catch (err) {
         console.log(err)
         throw new Error(
            `Unable to build data object: ${(err as Error).message}`
         )
      }
   }

   async clone(data: any = {}): Promise<DataObject> {
      const cloned = await DataObject.factory()
      cloned.uri.class = this.uri.class
      cloned._populated = false

      for (let property of Object.keys(this._properties)) {
         cloned._properties[property] = this._properties[property].clone()
      }

      if (data) {
         await cloned.populate(data)
      }

      return cloned
   }
}<|MERGE_RESOLUTION|>--- conflicted
+++ resolved
@@ -94,7 +94,7 @@
     * Populate data object from instant data or backend query
     * @param data
     */
-   populateFromData(data: { [x: string]: unknown }): DataObject {
+   populateFromData(data: { [x: string]: unknown }): this {
       if (this._populated === false) {
          for (const key in data) {
             if (Reflect.get(this._properties, key)) {
@@ -240,22 +240,12 @@
    protected _dataToJSON(objectsAsReferences = false) {
       const data = {}
       Object.keys(this._properties).forEach((key: string) => {
-<<<<<<< HEAD
-         const prop = Reflect.get(this._properties, key)
-
-         const value = prop.val()
-
-=======
          const prop: any = Reflect.get(this._properties, key)
->>>>>>> 5e9e02c1
          switch (prop.constructor.name) {
             case 'CollectionProperty':
                // ignore
                break
             case 'ObjectProperty':
-<<<<<<< HEAD
-               Reflect.set(data, key, typeof value ? prop.toJSON() : null)
-=======
                const value = prop.val()
                Reflect.set(
                   data,
@@ -266,7 +256,6 @@
                         : value.toJSON()
                      : null
                )
->>>>>>> 5e9e02c1
                break
 
             default:
