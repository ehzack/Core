import { ObjectUri } from './ObjectUri'
import { DataObjectClass } from './types/DataObjectClass'
import { BaseObjectClass } from './types/BaseObjectClass'
import { AbstractObject } from './AbstractObject'
import { BaseObjectProperties, BaseObject } from './BaseObjectProperties'
import { Query } from '../backends/Query'
import { DataObject } from './DataObject'
import { Persisted } from './types/Persisted'
import { ProxyConstructor } from './types/ProxyConstructor'

export class BaseObjectCore extends AbstractObject implements BaseObjectClass {
   static PROPS_DEFINITION: any = BaseObjectProperties

   static getProperty(key: string) {
      return BaseObjectCore.PROPS_DEFINITION.find(
         (prop: any) => prop.name === key
      )
   }

<<<<<<< HEAD
   private static fillProperties() {
      const base = BaseObjectProperties

      this.PROPS_DEFINITION.forEach((property: any) => {
=======
   get status(): string {
      return this._dataObject.val('status')
   }

   set status(status: string) {
      this._dataObject.set('status', status)
   }

   static async daoFactory(
      src: string | ObjectUri | DataObjectClass<any> | undefined = undefined,
      child: any = this
   ): Promise<DataObjectClass<any>> {
      // merge base properties with additional or redefined ones
      const base = [...BaseObject.PROPS_DEFINITION]

      // this.PROPS_DEFINITION &&
      child.PROPS_DEFINITION.forEach((property: any) => {
>>>>>>> 5e9e02c1
         // manage parent properties potential redeclaration
         const found = base.findIndex((el: any) => el.name === property.name)
         if (found !== -1) {
            base[found] = property
         } else {
            base.push(property)
         }
      })

      return DataObject.factory({
         properties: base,
      })
   }

   static fromObject<T extends BaseObject>(
      src: Omit<T, 'core' | 'toJSON'>,
      child?: any
   ): T {
      const dao = this.fillProperties()

      dao.uri.class = child
      dao.uri.collection = this.COLLECTION

      dao.uri = new ObjectUri(
         `${this.COLLECTION}${ObjectUri.DEFAULT}`,
         Reflect.get(src, 'name')
      )

      dao.uri.class = child

      dao.populateFromData(src as any)

      const obj = new this(dao)

      return obj.toProxy() as T
   }

   static async daoFactory(
      src:
         | string
         | ObjectUri
         | { name: string; [x: string]: unknown }
         | undefined = undefined,
      child: any = this
   ): Promise<DataObjectClass<any>> {
      // merge base properties with additional or redefined ones
      const dao = this.fillProperties()

      dao.uri.class = child

      if (src instanceof ObjectUri) {
         dao.uri = src
         await dao.read()
      } else if (typeof src === 'string') {
         dao.uri.path = src
         await dao.read()
      }

      if (!dao.uri.collection) {
         dao.uri.collection = this.COLLECTION
      }

      return dao
   }

   static async factory(
      src:
         | string
         | ObjectUri
         | { name: string; [x: string]: unknown }
         | undefined = undefined,
      child: any = this
   ): Promise<any> {
      try {
         if (src instanceof Object) {
            return this.fromObject(src)
         }

         const dao = await this.daoFactory(src, child)

         const constructedObject = Reflect.construct(this, [dao])

         return constructedObject.toProxy()
      } catch (err) {
         throw new Error(
            `Unable to build instance for '${this.name}': ${
               (err as Error).message
            }`
         )
      }
   }

   static async fromBackend<T>(path: string): Promise<Persisted<T>> {
      return this.factory(path)
   }

   static fromDataObject<T extends BaseObject>(dao: DataObjectClass<any>): T {
      const obj = new this(dao)

      return obj.toProxy()
   }

   private toProxy<ProxyType extends BaseObject>() {
      return new ProxyConstructor<this, ProxyType>(this, {
         get: (cible, prop) => {
            if (prop === 'uid') {
               return cible.uid
            }

            if (prop === 'uri') {
               return cible.uri
            }

            if (prop == 'toJSON') {
               return cible.toJSON
            }

            if (prop === 'core') {
               return cible
            }

            // i don't know why and i shouldn't have to wonder why
            // but everything crashes unless we do this terribleness
            if (prop == 'then') {
               return
            }

            return cible.val(prop as string)
         },
         set(cible, prop, newValue, _receiver) {
            if (prop === 'uid' || prop === 'core') {
               throw new Error(`Property '${prop}' is readonly`)
            }

            cible.set(prop as string, newValue)
            return true
         },
      })
   }

   asReference() {
      return this._dataObject.toReference()
   }

   query() {
      return new Query(this.constructor.prototype)
   }

   static query() {
      return new Query(this)
   }
}<|MERGE_RESOLUTION|>--- conflicted
+++ resolved
@@ -1,15 +1,16 @@
 import { ObjectUri } from './ObjectUri'
 import { DataObjectClass } from './types/DataObjectClass'
-import { BaseObjectClass } from './types/BaseObjectClass'
+import { BaseObjectClass, BaseObjectMethods } from './types/BaseObjectClass'
 import { AbstractObject } from './AbstractObject'
 import { BaseObjectProperties, BaseObject } from './BaseObjectProperties'
 import { Query } from '../backends/Query'
 import { DataObject } from './DataObject'
 import { Persisted } from './types/Persisted'
 import { ProxyConstructor } from './types/ProxyConstructor'
+import { DataObjectProperties } from '../properties'
 
 export class BaseObjectCore extends AbstractObject implements BaseObjectClass {
-   static PROPS_DEFINITION: any = BaseObjectProperties
+   static PROPS_DEFINITION: DataObjectProperties = BaseObjectProperties
 
    static getProperty(key: string) {
       return BaseObjectCore.PROPS_DEFINITION.find(
@@ -17,30 +18,11 @@
       )
    }
 
-<<<<<<< HEAD
-   private static fillProperties() {
-      const base = BaseObjectProperties
+   static fillProperties(child: any = this) {
+      // merge base properties with additional or redefined ones
+      const base = [...BaseObjectCore.PROPS_DEFINITION]
 
-      this.PROPS_DEFINITION.forEach((property: any) => {
-=======
-   get status(): string {
-      return this._dataObject.val('status')
-   }
-
-   set status(status: string) {
-      this._dataObject.set('status', status)
-   }
-
-   static async daoFactory(
-      src: string | ObjectUri | DataObjectClass<any> | undefined = undefined,
-      child: any = this
-   ): Promise<DataObjectClass<any>> {
-      // merge base properties with additional or redefined ones
-      const base = [...BaseObject.PROPS_DEFINITION]
-
-      // this.PROPS_DEFINITION &&
       child.PROPS_DEFINITION.forEach((property: any) => {
->>>>>>> 5e9e02c1
          // manage parent properties potential redeclaration
          const found = base.findIndex((el: any) => el.name === property.name)
          if (found !== -1) {
@@ -50,19 +32,44 @@
          }
       })
 
-      return DataObject.factory({
-         properties: base,
-      })
+      const dao = DataObject.factory({ properties: base })
+      dao.uri.class = child
+
+      return dao
+   }
+
+   static async daoFactory(
+      src: string | ObjectUri | DataObjectClass<any> | undefined = undefined,
+      child: any = this
+   ): Promise<DataObjectClass<any>> {
+      const dao = this.fillProperties(child)
+
+      if (src instanceof ObjectUri) {
+         dao.uri = src
+         await dao.read()
+      } else if (typeof src == 'string') {
+         dao.uri.path = src
+         await dao.read()
+      }
+      // else if (src instanceof Object) {
+      //    dao.uri = new ObjectUri(
+      //        `${this.COLLECTION}${ObjectUri.DEFAULT}`,
+      //        Reflect.get(src, 'name')
+      //     )
+      //     dao.uri.collection = this.COLLECTION
+      //     await dao.populate(src)
+      //  }
+
+      return dao
    }
 
    static fromObject<T extends BaseObject>(
       src: Omit<T, 'core' | 'toJSON'>,
-      child?: any
+      child: any = this
    ): T {
-      const dao = this.fillProperties()
-
-      dao.uri.class = child
-      dao.uri.collection = this.COLLECTION
+      const dao = this.fillProperties(child)
+      //dao.uri.class = child
+      //dao.uri.collection = this.COLLECTION
 
       dao.uri = new ObjectUri(
          `${this.COLLECTION}${ObjectUri.DEFAULT}`,
@@ -78,34 +85,6 @@
       return obj.toProxy() as T
    }
 
-   static async daoFactory(
-      src:
-         | string
-         | ObjectUri
-         | { name: string; [x: string]: unknown }
-         | undefined = undefined,
-      child: any = this
-   ): Promise<DataObjectClass<any>> {
-      // merge base properties with additional or redefined ones
-      const dao = this.fillProperties()
-
-      dao.uri.class = child
-
-      if (src instanceof ObjectUri) {
-         dao.uri = src
-         await dao.read()
-      } else if (typeof src === 'string') {
-         dao.uri.path = src
-         await dao.read()
-      }
-
-      if (!dao.uri.collection) {
-         dao.uri.collection = this.COLLECTION
-      }
-
-      return dao
-   }
-
    static async factory(
       src:
          | string
@@ -115,7 +94,7 @@
       child: any = this
    ): Promise<any> {
       try {
-         if (src instanceof Object) {
+         if (typeof src == 'object' && !(src instanceof ObjectUri)) {
             return this.fromObject(src)
          }
 
@@ -144,22 +123,30 @@
    }
 
    private toProxy<ProxyType extends BaseObject>() {
-      return new ProxyConstructor<this, ProxyType>(this, {
-         get: (cible, prop) => {
+      return new ProxyConstructor<this, BaseObjectMethods & ProxyType>(this, {
+         get: (target, prop) => {
             if (prop === 'uid') {
-               return cible.uid
+               return target.uid
             }
 
             if (prop === 'uri') {
-               return cible.uri
+               return target.uri
             }
 
             if (prop == 'toJSON') {
-               return cible.toJSON
+               return target.toJSON
+            }
+
+            if (prop == 'save') {
+               return target.save
+            }
+
+            if (prop == 'constructor') {
+               return target.constructor
             }
 
             if (prop === 'core') {
-               return cible
+               return target
             }
 
             // i don't know why and i shouldn't have to wonder why
@@ -168,14 +155,14 @@
                return
             }
 
-            return cible.val(prop as string)
+            return target.val(prop as string)
          },
-         set(cible, prop, newValue, _receiver) {
+         set(target, prop, newValue) {
             if (prop === 'uid' || prop === 'core') {
                throw new Error(`Property '${prop}' is readonly`)
             }
 
-            cible.set(prop as string, newValue)
+            target.set(prop as string, newValue)
             return true
          },
       })
