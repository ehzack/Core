import { DataObject, Entity, UserCore } from '../../components'
import { DataGenerator } from '../../utils/DataGenerator'
import { MockAdapter } from '../../backends'
import { Core } from '../../Core'
import { EntityCore } from '../../components/Entity'

Core.addBackend(new MockAdapter(), '@mock')
Core.defaultBackend = '@mock'
Core.classRegistry['User'] = User

describe('Collection Property', () => {
<<<<<<< HEAD
   let entity: Entity

   beforeAll(async () => {
      entity = await EntityCore.factory()
      await entity.core.save()
=======
   test('can retrieve user records matching relation', async () => {
      const entity = await Entity.factory()
      await entity.save()
>>>>>>> 5e9e02c1

      const user = await UserCore.factory()

      // Generate 3 users not associated to any entity
      await DataGenerator(user, 3, { status: 'created' })

      // Generate 3 users associated with entity 1
      await DataGenerator(user, 3, { status: 'created', entity })

<<<<<<< HEAD
   test('can retrieve user records matching relation', () => {
      entity.core.val('users').then((value: DataObject[]) => {
=======
      entity.val('users').then((value: DataObject[]) => {
>>>>>>> 5e9e02c1
         expect(value).toBeInstanceOf(Array)
         expect(value.length).toBe(3)
      })
   })
})<|MERGE_RESOLUTION|>--- conflicted
+++ resolved
@@ -3,23 +3,16 @@
 import { MockAdapter } from '../../backends'
 import { Core } from '../../Core'
 import { EntityCore } from '../../components/Entity'
+import { BaseObjectMethods } from '../../components/types/BaseObjectClass'
 
 Core.addBackend(new MockAdapter(), '@mock')
 Core.defaultBackend = '@mock'
-Core.classRegistry['User'] = User
+Core.classRegistry['User'] = UserCore
 
 describe('Collection Property', () => {
-<<<<<<< HEAD
-   let entity: Entity
-
-   beforeAll(async () => {
-      entity = await EntityCore.factory()
+   test('can retrieve user records matching relation', async () => {
+      const entity: BaseObjectMethods & Entity = await EntityCore.factory()
       await entity.core.save()
-=======
-   test('can retrieve user records matching relation', async () => {
-      const entity = await Entity.factory()
-      await entity.save()
->>>>>>> 5e9e02c1
 
       const user = await UserCore.factory()
 
@@ -29,12 +22,7 @@
       // Generate 3 users associated with entity 1
       await DataGenerator(user, 3, { status: 'created', entity })
 
-<<<<<<< HEAD
-   test('can retrieve user records matching relation', () => {
       entity.core.val('users').then((value: DataObject[]) => {
-=======
-      entity.val('users').then((value: DataObject[]) => {
->>>>>>> 5e9e02c1
          expect(value).toBeInstanceOf(Array)
          expect(value.length).toBe(3)
       })
