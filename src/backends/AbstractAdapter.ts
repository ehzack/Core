--- conflicted
+++ resolved
@@ -118,15 +118,8 @@
     * @param query
     * @returns Array
     */
-<<<<<<< HEAD
-   async query(
-      query: Query<typeof BaseObjectCore>
-   ): Promise<DataObjectClass<any>[]> {
-      return this.find(
-=======
    async query(query: Query<any>): Promise<DataObjectClass<any>[]> {
       return await this.find(
->>>>>>> 5e9e02c1
          await query.obj.daoFactory(),
          query.filters,
          query.sortAndLimit
