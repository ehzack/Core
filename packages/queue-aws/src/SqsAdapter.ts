--- conflicted
+++ resolved
@@ -30,13 +30,7 @@
       const params = {
          DelaySeconds: 10,
          MessageBody: JSON.stringify(data),
-<<<<<<< HEAD
          QueueUrl: `https://sqs.${`${this._params?.config?.region}`}.amazonaws.com/${`${this._params?.config?.accountid}`}/${`${topic}`}`,
-=======
-         QueueUrl: `https://sqs.${
-            this._params.config.region || ''
-         }.amazonaws.com/${this._params.config.accountid || ''}/${topic}`,
->>>>>>> aa080b78
       }
 
       Queue.debug(`[SQS] Sending message to ${params.QueueUrl}`)
